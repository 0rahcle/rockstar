--- conflicted
+++ resolved
@@ -213,11 +213,8 @@
     'shout': datatypes.TokenType.ReservedSay,
     'whisper': datatypes.TokenType.ReservedSay,
     'scream': datatypes.TokenType.ReservedSay,
-<<<<<<< HEAD
     'says': datatypes.TokenType.ReservedSays,
-=======
     'are': datatypes.TokenType.ReservedAssignment,
->>>>>>> 681df135
     'was': datatypes.TokenType.ReservedAssignment,
     'were': datatypes.TokenType.ReservedAssignment,
     'thinks': datatypes.TokenType.ReservedExprAssignment,
